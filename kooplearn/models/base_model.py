import logging
import os
import pathlib
import time
from abc import ABC, abstractmethod
from typing import Any, Optional, Union

import kooplearn
import lightning
import numpy as np
import scipy
import torch
import torch.optim
from kooplearn._src.serialization import pickle_load, pickle_save
from kooplearn._src.utils import check_is_fitted, flatten_dict
from kooplearn.data import TensorContextDataset
from kooplearn.models.ae.utils import flatten_context_data, multi_matrix_power, unflatten_context_data
from kooplearn.utils import ModesInfo
from torch.utils.data import DataLoader

logger = logging.getLogger(__name__)


class LatentBaseModel(kooplearn.abc.BaseModel, torch.nn.Module, ABC):
    r"""Abstract base class for latent models of Markov processes.

    This class defines the interface for discrete-time latent models of Markov processes :math:`(\mathbf{x}_t)_{
    t\\in\\mathbb{T}}`, where :math:`\mathbf{x}_t` is the system state vector-valued observables at time :math:`t`
    and :math:`\\mathbb{T}` is the time index set. These models [...]

    [Suggestion: Since in practice/code we need to work with final-dimensional vector spaces, we will try to
    always highlight the relationship between infinite-dimensional objects (function space, operator) and its
    finite-dimensional representation/approximation (\\mathbb{R}^l`, matrix).] This will make the code more readable
    and easily modifiable.]

    The class is free to enable the practitioner to define at wish the encoding-decoding process definition, but
    assumes the the evolution of the latent state :math:`\mathbf{z} \\in \\mathcal{Z} \approx \\mathbb{R}^l` is
    modeled by a linear evolution operator :math:`T: \\mathcal{Z} \to \\mathcal{Z}` (i.e., approximated by a matrix
    of shape
    :math:`(l, l)`). Such that :math:`\mathbf{z}_{t+1} = T \\, \mathbf{z}_t`. The spectral decomposition of the
    evolution operator
    :math:`T = V \\Lambda V^*` is assumed to approximate the spectral decomposition of the process's true evolution
    operator. Therefore, the eigenvectors :math:`V` and eigenvalues :math:`\\Lambda` are the approximations of the
    eigenfunctions and eigenvalues of the true evolution operator.
    [TODO:
    Define the functional-analytical spectral decomposition notation and symbols used in the class.
        ... define code/notation conventions for the names and symbols/variable-names used in the class ()
        We will denote the:
        - name: latent state / latent observables  - symbol :math:`\mathbf{z}`    - var_name: z
        - name: encoder / observable_function     - symbol :math:`\\phi` - var_name: encoder
        - name: evolution operator                - symbol :math:`T`    - var_name: evolution_operator
        - name: decoder / observable_function     - symbol :math:`\\psi^-1` - var_name: decoder

    Define the abstract functions input types when useful/needed.
    ]
    """

    def __init__(self):
        super().__init__()  # Initialize torch.nn.Module

        # Parameters populated during fit _____________________________________________________________________________
        # Linear decoder for mode decomposition. Fitted after learning the latent representation space
        self.linear_dynamics: Union[torch.nn.Linear, None] = None
        self.lin_decoder: Union[torch.nn.Linear, None] = None
        self.state_features_shape: Union[tuple, None] = None  # Shape of the state/input features
        # Lightning parameters
        self.trainer: Union[lightning.Trainer, None] = None
        # TODO: circular reference triggers infinite search of model parameters. need to handle
        # self.lightning_model: Union[LightningLatentModel, None] = None
        # TODO: Automatically determined by looking at self.trainer.status. Handle loading from checkpoint
        self._is_fitted = False
        # _____________________________________________________________________________________________________________

    def forward(self, state_contexts: TensorContextDataset) -> any:
        r"""Forward pass of the torch.nn.Module. By default this method calls the `evolve_forward` method.

        Args:
            state_contexts (TensorContextDataset): The state to be evolved forward. This should be a trajectory of
            states
            :math:`(x_t)_{t\\in\\mathbb{T}}` in the context window :math:`\\mathbb{T}`.
        Returns:
            Any: The output of the forward pass.
        """
        return self.evolve_forward(state_contexts)

    def evolve_forward(self, state: TensorContextDataset) -> dict:
        r"""Evolves the given state forward in time using the model's encoding, evolution, and decoding processes.

        This method first encodes the given state into the latent space using the model's encoder.
        It then evolves the encoded state forward in time using the model's evolution operator.
        If a decoder is defined, it decodes the evolved latent state back into the original state space.
        The method also performs a reconstruction of the original state from the encoded latent state.

        Args:
            state (TensorContextDataset): The state to be evolved forward. This should be a trajectory of states
            :math:`(x_t)_{t\\in\\mathbb{T}}` in the context window :math:`\\mathbb{T}`.

        Returns:
            dict: A dictionary containing the following keys:  # TODO: Change to NamedTuple
                - `latent_obs`: The latent observables, :math:`z_t`. They represent the encoded state in the latent
                space.
                - `pred_latent_obs`: The predicted latent observables, :math:`\\hat{z}_t`. They represent the model's
                prediction of the latent observables.
                - `pred_state`: (Optional) The predicted state, :math:`\\hat{x}_t`. This can be None if the decoder
                is not defined.
                - `rec_state`: (Optional) The reconstructed state, :math:`\\tilde{x}_t`. It represents the state that
                the model reconstructs from the latent observables. This can be None if the decoder is not defined.
                The dictionary may also contain additional outputs from the `encode_contexts`, `decode_contexts`,
                and `evolve_contexts`.
        """
        assert hasattr(self, "encoder"), f"Model {self.__class__.__name__} does not have an `encoder` torch Module."
        # encoding/observation-function-evaluation =====================================================================
        encoder_out = self.encode_contexts(state, encoder=self.encoder)
        z_t = encoder_out if isinstance(encoder_out, TensorContextDataset) else encoder_out.pop("latent_obs")
        encoder_out = {} if isinstance(encoder_out, TensorContextDataset) else encoder_out

        # Evolution of latent observables ==============================================================================
        # Compute the approximate evolution of the latent state z̄_t for t in look-forward/prediction-horizon
        evolved_out = self.evolve_contexts(latent_obs=z_t, **encoder_out)
        pred_z_t = evolved_out if isinstance(evolved_out, TensorContextDataset) else evolved_out.pop("pred_latent_obs")
        evolved_out = {} if isinstance(evolved_out, TensorContextDataset) else evolved_out

        # (Optional) decoder/observation-function-inversion ============================================================
        # Compute the approximate evolution of the state x̄_t for t in look-forward/prediction-horizon
        pred_x_t, decoder_out = None, {}
        if hasattr(self, "decoder") and isinstance(self.decoder, torch.nn.Module):
            decoder_out = self.decode_contexts(latent_obs=pred_z_t, decoder=self.decoder, **evolved_out)
            pred_x_t = decoder_out.pop("decoded_contexts") if isinstance(decoder_out, dict) else decoder_out
            decoder_out = {} if isinstance(decoder_out, TensorContextDataset) else decoder_out

        return dict(latent_obs=z_t,
                    pred_latent_obs=pred_z_t,
                    pred_state=pred_x_t,
                    # Attached any additional outputs from encoder/decoder/evolution
                    **encoder_out,
                    **evolved_out,
                    **decoder_out)

    def encode_contexts(
            self, state: TensorContextDataset, encoder: torch.nn.Module, **kwargs
            ) -> Union[dict, TensorContextDataset]:
        r"""Encodes the given state into the latent space using the model's encoder.

        Args:
            state (TensorContextDataset): The state to be encoded. This should be a trajectory of states
             :math:`(x_t)_{t\\in\\mathbb{T}} : x_t \\in \\mathcal{X}` in the context window :math:`\\mathbb{T}`.
            encoder (torch.nn.Module): A torch module parameterizing the map between the state space
             :math:`\\mathcal{X}` and the latent space :math:`\\mathcal{Z}`.
        Returns:
            Either of the following:
            - TensorContextDataset: trajectory of encoded latent observables :math:`z_t`
            - dict: A dictionary containing the key "latent_obs" mapping to a TensorContextDataset
        """
        # From (batch, context_length, *features_shape) to (batch * context_length, *features_shape)
        flat_encoded_contexts = encoder(flatten_context_data(state))
        # From (batch * context_length, latent_dim) to (batch, context_length, latent_dim)
        latent_obs_contexts = unflatten_context_data(flat_encoded_contexts,
                                                     batch_size=len(state),
                                                     features_shape=(self.latent_dim,))
        return latent_obs_contexts

    def decode_contexts(
            self, latent_obs: TensorContextDataset, decoder: torch.nn.Module, **kwargs
            ) -> Union[dict, TensorContextDataset]:
        r"""Decodes the given latent observables back into the original state space using the model's decoder.

        Args:
            latent_obs (TensorContextDataset): The latent observables to be decoded. This should be a trajectory of
                latent observables :math:`(z_t)_{t\\in\\mathbb{T}}` in the context window :math:`\\mathbb{T}`.
            decoder (torch.nn.Module): A torch module parameterizing the map between the latent space
                :math:`\\mathcal{Z}` and the state space :math:`\\mathcal{X}`.
        Returns:
            Either of the following:
            - TensorContextDataset: trajectory of decoded states :math:`x_t`
            - dict: A dictionary containing the key "decoded_contexts" mapping to a TensorContextDataset
        """
        # From (batch, context_length, latent_dim) to (batch * context_length, latent_dim)
        flat_decoded_contexts = decoder(flatten_context_data(latent_obs))
        # From (batch * context_length, *features_shape) to (batch, context_length, *features_shape)
        decoded_contexts = unflatten_context_data(flat_decoded_contexts,
                                                  batch_size=len(latent_obs))
        return decoded_contexts

    def evolve_contexts(self, latent_obs: TensorContextDataset, **kwargs) -> Union[dict, TensorContextDataset]:
        r"""Evolves the given latent observables forward in time using the model's evolution operator.

        If the model has been fitted to forecast we avoid powering the evolution operator and instead use the
        eigendecomposition of the operator to compute the evolution of the latent observables.

        Args:
            latent_obs (TensorContextDataset): The latent observables to be evolved forward. This should be a
            trajectory of latent observables
            :math:`(z_t)_{t\\in\\mathbb{T}}` in the context window :math:`\\mathbb{T}`.

        Returns:
            Either of the following:
            - TensorContextDataset: trajectory of predicted latent observables :math:`\\hat{z}_t`
            - dict: A dictionary containing the key "pred_latent_obs" mapping to a TensorContextDataset
        """
        assert latent_obs.data.ndim == 3, \
            f"Expected tensor of shape (batch, context_len, latent_dim), got {latent_obs.data.shape}"
        assert latent_obs.data.shape[2] == self.latent_dim, \
            f"Expected latent dimension {self.latent_dim}, got {latent_obs.data.shape[2]}"

        context_length = latent_obs.context_length

        # Initial condition to evolve in time.
        z_0 = latent_obs.lookback(self.lookback_len).squeeze(dim=1)  # Remove time dimension.

        if self.is_fitted:
            if not hasattr(self, "_eigvals"): self.eig()  # Ensure eigendecomposition is in cache
            # T = V Λ V^-1 : V = eigvecs_r, Λ = eigvals, V^-1 = eigvecs_r_inv
            eigvals, eigvecs_r, eigvecs_r_inv = self._eigvals, self._eigvecs_r, self._eigvecs_r_inv
            z_0_eigbasis = torch.einsum("oi,...i->...o", eigvecs_r_inv.data, z_0.to(dtype=eigvecs_r.dtype))
            # Compute the powers of the eigenvalues used to evolve the latent state z_t | t in [0, context_length]
            # powered_eigvals: (context_length, latent_dim) -> [1, λ, λ^2, ..., λ^context_length]
            exponents = torch.arange(context_length, device=z_0.device).unsqueeze(1)
            powered_eigvals = eigvals.pow(exponents)
            # Compute z_t_eigbasis[batch, t] = Λ^t V^-1 z_0 | t in [0, context_length]
            z_t_eigbasis = torch.einsum("to,...o->...to", powered_eigvals, z_0_eigbasis)
            # Convert back to the original basis z_t[batch,t] = V Λ^t V^-1 z_0 | t in [0, context_length]
            z_t = torch.einsum(
                "oi,...ti->...to",
                eigvecs_r.data.to(dtype=z_t_eigbasis.dtype),
                z_t_eigbasis
                ).real.to(dtype=z_0.dtype)
            print("")
        else:
            # T : (latent_dim, latent_dim)
            evolution_operator = self.evolution_operator
            # z_0: (..., latent_dim)
            # Compute the powers of the evolution operator used T_t such that z_t = T_t @ z_0 | t in [0, context_length]
            # powered_evolution_ops: (context_length, latent_dim, latent_dim) -> [I, T, T^2, ..., T^context_length]
            powered_evolution_ops = multi_matrix_power(evolution_operator, context_length)
            # Compute evolved latent observable states z_t | t in [0, context_length] (single parallel operation)
            z_t = torch.einsum("toi,...i->...to", powered_evolution_ops, z_0)

        z_pred_t = TensorContextDataset(z_t)
        return z_pred_t

    # @torch.no_grad
    def eig(self,
            eval_left_on: Optional[TensorContextDataset] = None,
            eval_right_on: Optional[TensorContextDataset] = None,
            ) -> Union[np.ndarray, tuple[np.ndarray, np.ndarray], tuple[np.ndarray, np.ndarray, np.ndarray]]:
        """Returns the eigenvalues of the Koopman/Transfer operator and optionally evaluates left and right
        eigenfunctions.

        TODO: Should make everything default to backend torch. As the entire model is on torch, independent on device
        TODO: Should improve the documentation of the method.

        Args:
            eval_left_on (TensorContextDataset or None): Dataset of context windows on which the left eigenfunctions
            are evaluated.
            eval_right_on (TensorContextDataset or None): Dataset of context windows on which the right
            eigenfunctions are evaluated.

        Returns:
            Eigenvalues of the Koopman/Transfer operator, shape ``(rank,)``. If ``eval_left_on`` or ``eval_right_on``
             are not ``None``, returns the left/right eigenfunctions evaluated at ``eval_left_on``/``eval_right_on``:
             shape ``(n_samples, rank)``.
        """
        if not hasattr(self, "_eigvals"):
            T = self.evolution_operator
            T_np = T.detach().cpu().numpy()
            # T is a square real-valued matrix.
            eigvals, eigvecs_l, eigvecs_r = scipy.linalg.eig(T_np, left=True, right=True)
            eigvecs_r_inv = np.linalg.inv(eigvecs_r)
            eigvecs_l_inv = np.linalg.inv(eigvecs_l)

            # Left and right eigenvectors are stored in columns: eigvecs_l/r[:, i] is the i-th left/right eigenvector
            # T @ eigvecs_r[:, i] = eigvals[i] @ eigvecs_r[:, i] <==>  T = eigvecs_r @ eigvals[i] @ eigvecs_r^-1
            # assert np.allclose(eigvecs_r @ np.diag(eigvals) @ eigvecs_r.conj().T, T_np, rtol=1e-5, atol=1e-5)

            # Store as torch parameters for lighting to manage device automatically. And forecast avoiding matrix power
            self._eigvals = torch.nn.Parameter(torch.tensor(eigvals, device=T.device), requires_grad=False)
            self._eigvecs_l = torch.nn.Parameter(torch.tensor(eigvecs_l, device=T.device), requires_grad=False)
            self._eigvecs_r = torch.nn.Parameter(torch.tensor(eigvecs_r, device=T.device), requires_grad=False)
            self._eigvecs_r_inv = torch.nn.Parameter(torch.tensor(eigvecs_r_inv, device=T.device), requires_grad=False)
            self._eigvecs_l_inv = torch.nn.Parameter(torch.tensor(eigvecs_l_inv, device=T.device), requires_grad=False)

        eigvals, eigvecs_l, eigvecs_r = self._eigvals, self._eigvecs_l, self._eigvecs_r
        eigvecs_r_inv, eigvecs_l_inv = self._eigvecs_r_inv, self._eigvecs_l_inv

        left_eigfn, right_eigfn = None, None
        if eval_right_on is not None:
            # Ensure data is on the same device as the model
            eval_right_on.to(device=self.evolution_operator.device, dtype=self.evolution_operator.dtype)
            # Compute the latent observables for the data (batch, context_len, latent_dim)
            z_t = self.encode_contexts(state=eval_right_on, encoder=self.encoder)
            z_t = z_t['latent_obs'] if isinstance(z_t, dict) else z_t
            # Evaluation of eigenfunctions in (batch/n_samples, context_len, latent_dim)
            # TODO: This is the batch form equivalent of primal.evaluate_eigenfunction with the additional feature of
            #  performing the operation on the selected device (cpu or gpu)
            right_eigfn = torch.einsum(
                "...il,...l->...i", eigvecs_l_inv.data, z_t.data.to(dtype=eigvecs_l_inv.dtype)
                )

        if eval_left_on is not None:
            # Ensure data is on the same device as the model
            eval_left_on.to(device=self.evolution_operator.device, dtype=self.evolution_operator.dtype)
            # Compute the latent observables for the data (batch, context_len, latent_dim)
            z_t = self.encode_contexts(state=eval_left_on, encoder=self.encoder)
            z_t = z_t['latent_obs'] if isinstance(z_t, dict) else z_t
            # Evaluation of eigenfunctions in parallel batch form (..., context_len, latent_dim)
            # left_eigfn[...,t, i] = <v_i, z_t>_C : i=1,...,l
            # TODO: This is the batch form equivalent of primal.evaluate_eigenfunction with the additional feature of
            #  performing the operation on the selected device (cpu or gpu)
            left_eigfn = torch.einsum(
                "...il,...l->...i", eigvecs_r_inv.data, z_t.data.to(dtype=eigvecs_r_inv.dtype)
                )

        # TODO: Does it make sense for DeepLearning based models to return as numpy? ...
        eigvals = eigvals.detach().cpu().numpy()
        left_eigfn = left_eigfn.detach().cpu().numpy() if left_eigfn is not None else None
        right_eigfn = right_eigfn.detach().cpu().numpy() if right_eigfn is not None else None

        if eval_left_on is None and eval_right_on is None:
            return eigvals
        elif eval_left_on is None and eval_right_on is not None:
            return eigvals, right_eigfn
        elif eval_left_on is not None and eval_right_on is None:
            return eigvals, left_eigfn
        else:
            return eigvals, left_eigfn, right_eigfn

    def modes(self,
              state: TensorContextDataset,
              predict_observables: bool = False,
              ):
        r"""Compute the mode decomposition of the state and/or observables

        Informally, if :math:`(\\lambda_i, \\xi_i, \\psi_i)_{i = 1}^{r}` are eigentriplets of the Koopman/Transfer
        operator, for any observable :math:`f` the i-th mode of :math:`f` at :math:`x` is defined as:
        :math:`\\lambda_i \\langle \\xi_i, f \\rangle \\psi_i(x)`. See :footcite:t:`Kostic2022` for more details.

        When applying mode decomposition to the latent observable states :math:`\mathbf{z}_t \in \mathbb{R}^l`,
        the modes are obtained using the eigenvalues and eigenvectors of the solution operator :math:`T`, as there is no
        need to approximate the inner product :math:`\\langle \\xi_i, f \\rangle` using a kernel/Data matrix.
        Consider that the evolution of the latent observable is given by:

        .. math::
        \mathbf{z}_{t+k} = T^k \mathbf{z}_t = (V \Lambda^k V^H) \mathbf{z}_t = \sum_{i=1}^{l} \lambda_i^k \langle
        v_i, \mathbf{z}_t \rangle v_i


        dd
        Note: when we compute the modes of the latent observable state, the mode decomposition reduces to a traditional
        mode decomposition using the eigenvectors and eigenvalues of the solution operator :math:`T`

        """

        assert self.is_fitted, \
            f"Instance of {self.__class__.__name__} is not fitted. Please call the `fit` method before calling `modes`"
        if predict_observables:
            raise NotImplementedError("Need to implement the approximation of the outer product / inner products "
                                      "between each dimension/function of the latent space and observables provided")

        # Left eigenfunctions are the inner products between the latent observables z_t and the right eigenvectors
        # `v_i` of the evolution operator T @ v_i = λ_i v_i. wWhere <v_i, z_t> is the value of eigenfunction i.
        # That is: z_t_eig := V^-1 z_t = [<v_i, z_t>, ..., ]_{i=1,...,l}
        eigvals, z_t_eig = self.eig(eval_left_on=state)

        return ModesInfo(dt=1.0,
                         eigvals=eigvals,
                         eigvecs_r=self._eigvecs_r.detach().cpu().numpy(),
                         state_eigenbasis=z_t_eig)

    def predict(
            self,
            data: TensorContextDataset,
            t: int = 1,
            predict_observables: bool = True,
            reencode_every: int = 0,
            ):
        r"""Predicts the state or, if the system is stochastic, its expected value :math:`\mathbb{E}[X_t | X_0 = X]`
        after ``t`` instants given the initial conditions ``data.lookback(self.lookback_len)`` being the lookback
        slice of ``data``.
        If ``data.observables`` is not ``None``, returns the analogue quantity for the observable instead.

        Args:
            data (TensorContextDataset): Dataset of context windows. The lookback window of ``data`` will be used as
            the initial condition, see the note above.
            t (int): Number of steps in the future to predict (returns the last one).
            predict_observables (bool): Return the prediction for the observables in ``data.observables``,
            if present. Defaults to ``True``.
            reencode_every (int): When ``t > 1``, periodically reencode the predictions as described in
            :footcite:t:`Fathi2023`. Only available when ``predict_observables = False``.

        Returns:
           The predicted (expected) state/observable at time :math:`t`. The result is composed of arrays with shape
           matching ``data.lookforward(self.lookback_len)`` or the contents of ``data.observables``. If
           ``predict_observables = True`` and ``data.observables != None``, the returned ``dict``will contain the
           special key ``__state__`` containing the prediction for the state as well.
        """
        # TODO: Requires update
        raise NotImplementedError("This method is not updated yet.")
        check_is_fitted(self, ["_state_trail_dims"])
        assert tuple(data.shape[2:]) == self._state_trail_dims

        data = self._to_torch(data)
        if predict_observables and hasattr(data, "observables"):
            observables = data.observables
            observables["__state__"] = None
        else:
            observables = {"__state__": None}

        results = {}
        for obs_name, obs in observables.items():
            if (reencode_every > 0) and (t > reencode_every):
                if (predict_observables is True) and (observables is not None):
                    raise ValueError(
                        "rencode_every only works when forecasting states, not observables. Consider setting "
                        "predict_observables to False."
                        )
                else:
                    num_reencodings = floor(t / reencode_every)
                    for k in range(num_reencodings):
                        raise NotImplementedError
            else:
                with torch.no_grad():
                    evolved_data = evolve_forward(
                        data,
                        self.lookback_len,
                        t,
                        self.lightning_module.backbone,
                        self.lightning_module.decoder,
                        self.lightning_module.evolution_operator,
                        )
                    evolved_data = evolved_data.data.detach().cpu().numpy()
                    if obs is None:
                        results[obs_name] = evolved_data
                    elif callable(obs):
                        results[obs_name] = obs(evolved_data)
                    else:
                        raise ValueError(
                            "Observables must be either None, or callable."
                            )

        if len(results) == 1:
            return results["__state__"]
        else:
            return results

    @abstractmethod
    def compute_loss_and_metrics(self,
                                 state: Optional[TensorContextDataset] = None,
                                 pred_state: Optional[TensorContextDataset] = None,
                                 latent_obs: Optional[TensorContextDataset] = None,
                                 pred_latent_obs: Optional[TensorContextDataset] = None,
                                 **kwargs
                                 ) -> dict[str, torch.Tensor]:
        r"""Compute the loss and metrics of the model.

        The implementation of this method for the abstract LatentModel class computes only the reconstruction and
        prediction loss TODO: Add more details

        Args:
            state: trajectory of states :math:`(x_t)_{t\\in\\mathbb{T}}` in the context window
            :math:`\\mathbb{T}`.
            pred_state: predicted trajectory of states :math:`(\\hat{x}_t)_{t\\in\\mathbb{T}}`
            latent_obs: trajectory of latent observables :math:`(z_t)_{t\\in\\mathbb{T}}` in the context window
            :math:`\\mathbb{T}`.
            pred_latent_obs: predicted trajectory of latent observables :math:`(\\hat{z}_t)_{t\\in\\mathbb{T}}`
            **kwargs:

        Returns:
            Dictionary containing the key "loss" and other metrics to log.
        """
        metrics = {}
        lookback_len = self.lookback_len

        MSE = torch.nn.MSELoss()

        if state is not None and pred_state is not None:
            # Reconstruction + prediction loss
            rec_loss = MSE(state.lookback(lookback_len), pred_state.lookback(lookback_len))
            pred_loss = MSE(state.lookforward(lookback_len), pred_state.lookforward(lookback_len))
            metrics.update(reconstruction_loss=rec_loss.item(), prediction_loss=pred_loss.item())

        if latent_obs is not None and pred_latent_obs is not None:
            # Latent space prediction loss
            latent_obs_pred_loss = MSE(latent_obs.lookforward(lookback_len), pred_latent_obs.lookforward(lookback_len))
            metrics.update(linear_dynamics_loss=latent_obs_pred_loss.item())

        return metrics

    @property
    def evolution_operator(self) -> torch.Tensor:
        raise NotImplementedError()

    def save(self, filename: os.PathLike):
        """Serialize the model to a file.

        Args:
            filename (path-like or file-like): Save the model to file.
        """
        # self.lightning_module._kooplearn_model_weakref = None  ... Why not simply use self reference?
        pickle_save(self, filename)

    @classmethod
    def load(cls, path: os.PathLike) -> 'LatentBaseModel':
        """Load a serialized model from a file.

        Args:
            filename (path-like or file-like): Load the model from file.

        Returns:
            Saved instance of `LatentBaseModel`.
        """
        restored_obj = pickle_load(cls, path)
        # Restore the weakref # TODO Why?
        # restored_obj.lightning_module._kooplearn_model_weakref = weakref.ref(
        #     restored_obj
        #     )
        return restored_obj

    @torch.no_grad()
<<<<<<< HEAD
    def fit_linear_decoder(self, latent_states: torch.Tensor, states: torch.Tensor, bias: bool=False) -> torch.nn.Module:
        """Fit a linear decoder mapping the latent state space Z to the state space X. use for mode decomp."""

        logger.info(f"Fitting linear decoder for {self.__class__.__name__} model")
        bias = False  # TODO: Unsure if to enable. This can be another hyperparameter, or set to true by default.
=======
    def fit_linear_decoder(self, latent_states: torch.Tensor, states: torch.Tensor,
                           bias: bool = False) -> torch.nn.Module:
        """Fit a linear decoder mapping the latent state space Z to the state space X. use for mode decomp."""

        logger.info(f"Fitting linear decoder for {self.__class__.__name__} model")
>>>>>>> bfdf95bd

        # Solve the least squares problem to find the linear decoder matrix and bias
        from kooplearn._src.linalg import full_rank_lstsq
        D, B = full_rank_lstsq(X=latent_states, Y=states, bias=bias)

        # Check shape
        _expected_shape = (np.prod(self.state_features_shape), self.latent_dim)
        assert D.shape == _expected_shape, \
            f"Expected linear decoder shape {_expected_shape}, got {D.shape}"

        # Create a non-trainable linear layer to store the linear decoder matrix and bias term
        lin_decoder = torch.nn.Linear(in_features=self.latent_dim,
                                      out_features=np.prod(self.state_features_shape),
                                      bias=B)
        lin_decoder.weight.data = D
        lin_decoder.weight.requires_grad = False

        if bias:
            lin_decoder.bias.data = torch.tensor(B, dtype=torch.float32)
            lin_decoder.bias.requires_grad = False

        return lin_decoder

    @torch.no_grad()
    def _predict_training_data(self,
                               trainer: lightning.Trainer,
                               lightning_module: 'LightningLatentModel',
                               train_dataloader: DataLoader,
                               ckpt_path: Optional[pathlib.Path] = None
                               ) -> tuple[TensorContextDataset, TensorContextDataset]:
        """ Obtain the samples of states X and latent observables Z for all training dataset.

        Note that the `LightningLatentModel.predict_step` returns the latent observables and the input states. Both are
        needed as the train dataloader could be configured to perform shuffling/augmentation or other transformations
        to the input data before feeding it to the encoder.

        As Lightning automatically sends outputs to CPU, so we don't need to care about GPU memory.

        Args:
            trainer:
            lightning_module:
            train_dataloader:
            ckpt_path:
        Returns:
            X: TensorContextDataset of states X of shape (n_samples, context_len, **state_feature_shape)
            Z: TensorContextDataset of latent observables Z of shape (n_samples, context_len, latent_dim)
        """

        predict_out = trainer.predict(model=lightning_module,
                                      dataloaders=train_dataloader,
                                      ckpt_path=ckpt_path if (ckpt_path and ckpt_path.exists()) else None)

        # This structure of the output is enforced by the predict_step method of the LightningLatentModel
        Z = [out_batch['latent_obs'] for out_batch in predict_out]
        Z = TensorContextDataset(torch.cat([z.data for z in Z], dim=0))  # (n_samples, context_len, latent_dim)
        X = [out_batch['state'] for out_batch in predict_out]
        X = TensorContextDataset(torch.cat([x.data for x in X], dim=0))  # (n_samples, context_len, state_dim)

        # Check the shapes
        assert Z.shape[-1] == self.latent_dim, f"Expected latent_dim {self.latent_dim}, got {Z.shape[-1]}"
        assert X.shape[2:] == self.state_features_shape, \
            f"Expected state_features_shape {self.state_features_shape}, got {X.shape[2:]}"

        return X, Z

    def _dry_run(self, state: TensorContextDataset):
        class_name = self.__class__.__name__

        assert self.state_features_shape is not None, f"state_features_shape not identified for {class_name}"
        x_t = state

        model_out = self.evolve_forward(x_t)
        try:
            z_t = model_out.pop("latent_obs")
            pred_z_t = model_out.pop("pred_latent_obs")
            pred_x_t = model_out.pop("pred_state")
        except KeyError as e:
            raise KeyError(f"Missing output of {class_name}.evolve_forward") from e

        # Check latent observable contexts shapes
        assert z_t.shape == pred_z_t.shape, \
            f"Encoded latent context shape {z_t.shape} different from input shape {pred_z_t.shape}"
        if pred_x_t is not None:
            assert pred_x_t.shape == x_t.shape, \
                f"Evolved latent context shape {pred_x_t.shape} different from input shape {x_t.shape}"

    def _check_dataloaders_and_shapes(self, datamodule, train_dataloaders, val_dataloaders):
        """Check dataloaders and the shape of the first batch to determine state features shape."""
        # TODO: Should we add a features_shape attribute to the Context class, and avoid all this?

        # If you supply a datamodule you can't supply train_dataloader or val_dataloaders
        # TODO: Lightning has checks this before each train starts. Is this necessary?
        # if (train_dataloaders is not None or val_dataloaders is not None) and datamodule is not None:
        #     raise ValueError(
        #         f"You cannot pass `train_dataloader` or `val_dataloaders` to `{self.__class__.__name__}.fit(
        #         datamodule=...)`")

        # Get the shape of the first batch to determine the lookback_len
        # TODO: lookback_len is model-fixed and all this process is unnecessary if we know the `state_obs_shape`
        if train_dataloaders is None:
            assert isinstance(datamodule, lightning.LightningDataModule)
            for batch in datamodule.train_dataloader():
                assert isinstance(batch, TensorContextDataset)
                with torch.no_grad():
                    self.state_features_shape = tuple(batch.shape[2:])
                    self._dry_run(batch)
                break
        else:
            assert isinstance(train_dataloaders, torch.utils.data.DataLoader)
            for batch in train_dataloaders:
                assert isinstance(batch, TensorContextDataset)
                with torch.no_grad():
                    self.state_features_shape = tuple(batch.shape[2:])
                    self._dry_run(batch)
                break
        # Get the shape of the first batch to determine the lookback_len and state features shape
        if train_dataloaders is None:
            assert isinstance(datamodule, lightning.LightningDataModule)
            for batch in datamodule.train_dataloader():
                assert isinstance(batch, TensorContextDataset)
                with torch.no_grad():
                    self._state_observables_shape = tuple(batch.shape[2:])
                    self._dry_run(batch)
                break
        else:
            assert isinstance(train_dataloaders, torch.utils.data.DataLoader)
            for batch in train_dataloaders:
                assert isinstance(batch, TensorContextDataset)
                with torch.no_grad():
                    self._state_observables_shape = tuple(batch.shape[2:])
                    self._dry_run(batch)
                break


class LightningLatentModel(lightning.LightningModule):
    """Base `LightningModule` class to define the common codes for training instances of `LatentBaseModels`.

    For most Latent Models, this class should suffice to train the both AE based and DPNet's Latent Models.
    User should inherit this class in case he/she wants to modify some of the lighting hooks/callbacks, logging or the
    basic  generic pipeline defined in this class.

    DAE, and DPNets models should be trained by this same class instance. So the class should cover the common pipeline
    between Autoencoder based models and representation-learning-then-operator-regression based models.
    """

    def __init__(self,
                 latent_model: LatentBaseModel,
                 optimizer_fn: type[torch.optim.Optimizer] = torch.optim.Adam,
                 optimizer_kwargs: Optional[dict] = None,
                 ):
        super(LightningLatentModel, self).__init__()
        self.latent_model: LatentBaseModel = latent_model
        self._optimizer_fn = optimizer_fn
        self._optimizer_kwargs = optimizer_kwargs if optimizer_kwargs is not None else {}
        # TODO: Deal with with latent_model hparams if needed.

    def forward(self, state_contexts: TensorContextDataset) -> Any:
        out = self.latent_model.forward(state_contexts)
        return out

    def training_step(self, train_contexts: TensorContextDataset, batch_idx):
        model_out = self(train_contexts)
        out = self.latent_model.compute_loss_and_metrics(state=train_contexts, **model_out)
        assert "loss" in out, f"Loss not found within {out.keys()}"
        loss = out["loss"]
        self.log_metrics(out, suffix="train", batch_size=len(train_contexts))
        return loss

    def validation_step(self, val_contexts: TensorContextDataset, batch_idx):
        model_out = self(val_contexts)
        out = self.latent_model.compute_loss_and_metrics(state=val_contexts, **model_out)
        assert "loss" in out, f"Loss not found within {out.keys()}"
        loss = out["loss"]
        self.log_metrics(out, suffix="val", batch_size=len(val_contexts))
        return loss

    def test_step(self, test_contexts: TensorContextDataset, batch_idx):
        model_out = self(test_contexts)
        out = self.latent_model.compute_loss_and_metrics(state=test_contexts, **model_out)
        assert "loss" in out, f"Loss not found within {out.keys()}"
        loss = out["loss"]
        self.log_metrics(out, suffix="test", batch_size=len(test_contexts))
        return loss

    def predict_step(self, batch, batch_idx, **kwargs):
        with torch.no_grad():
            return self(batch) | dict(state=batch)

    def log_metrics(self, metrics: dict, suffix='', batch_size=None):
        flat_metrics = flatten_dict(metrics)
        for k, v in flat_metrics.items():
            name = f"{k}/{suffix}"
            self.log(name, v, prog_bar=(k == "loss"), batch_size=batch_size)

    def on_train_epoch_start(self) -> None:
        self._epoch_start_time = time.time()

    def on_train_epoch_end(self) -> None:
        self.log('time_per_epoch', time.time() - self._epoch_start_time, prog_bar=False, on_epoch=True)

    def configure_optimizers(self) -> Any:
        if "lr" in self._optimizer_kwargs:
            self.lr = self._optimizer_kwargs["lr"]
        else:
            self.lr = 1e-3
            self._optimizer_kwargs["lr"] = self.lr
            _class_name = self.__class__.__name__
            logger.warning(
                f"Using default learning rate value lr=1e-3 for {self.__class__.__name__}. "
                f"You can specify the learning rate by passing it to the optimizer_kwargs initialization argument.")
        return self._optimizer_fn(self.parameters(), **self._optimizer_kwargs)

    # @deprecated("ContextWindow Tensors should implement the .to method, making this unnecessary.")
    # def transfer_batch_to_device(self, batch, device, dataloader_idx):
    #     batch.data = batch.data.to(device)
    #     return batch


def _default_lighting_trainer() -> lightning.Trainer:
    return lightning.Trainer(accelerator='cuda' if torch.cuda.is_available() else 'cpu',
                             devices='auto',
                             logger=None,
                             log_every_n_steps=1,
                             max_epochs=100,
                             enable_progress_bar=True)<|MERGE_RESOLUTION|>--- conflicted
+++ resolved
@@ -516,19 +516,11 @@
         return restored_obj
 
     @torch.no_grad()
-<<<<<<< HEAD
-    def fit_linear_decoder(self, latent_states: torch.Tensor, states: torch.Tensor, bias: bool=False) -> torch.nn.Module:
-        """Fit a linear decoder mapping the latent state space Z to the state space X. use for mode decomp."""
-
-        logger.info(f"Fitting linear decoder for {self.__class__.__name__} model")
-        bias = False  # TODO: Unsure if to enable. This can be another hyperparameter, or set to true by default.
-=======
     def fit_linear_decoder(self, latent_states: torch.Tensor, states: torch.Tensor,
                            bias: bool = False) -> torch.nn.Module:
         """Fit a linear decoder mapping the latent state space Z to the state space X. use for mode decomp."""
 
         logger.info(f"Fitting linear decoder for {self.__class__.__name__} model")
->>>>>>> bfdf95bd
 
         # Solve the least squares problem to find the linear decoder matrix and bias
         from kooplearn._src.linalg import full_rank_lstsq
